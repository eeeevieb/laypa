--- conflicted
+++ resolved
@@ -6,11 +6,8 @@
 import warnings
 from pathlib import Path
 from contextlib import contextmanager
-<<<<<<< HEAD
 
 from utils.logging_utils import get_logger_name
-=======
->>>>>>> f144af24
 
 
 class OptionalTemporaryDirectory(tempfile.TemporaryDirectory):
@@ -112,17 +109,10 @@
             self.cleanup()
             
 @contextmanager        
-<<<<<<< HEAD
-def AtomicFile(file_path: Path|str):
-    if isinstance(file_path, str):
-        file_path = Path(file_path)
-    tmp_dir = tempfile.TemporaryDirectory(dir=file_path.parent, suffix=file_path.stem)
-=======
 def AtomicFileName(file_path: Path|str):
     if isinstance(file_path, str):
         file_path = Path(file_path)
     tmp_dir = tempfile.TemporaryDirectory(dir=file_path.parent, prefix=".tmp", suffix=file_path.stem)
->>>>>>> f144af24
     tmp_file = Path(tmp_dir.name).joinpath(file_path.name)
     try:
         yield tmp_file
@@ -131,9 +121,6 @@
             os.replace(tmp_file, file_path)
         except FileNotFoundError:
             pass
-<<<<<<< HEAD
-        tmp_dir.cleanup()
-=======
         tmp_dir.cleanup()
         
 @contextmanager
@@ -150,4 +137,3 @@
             pass
         tmp_dir.cleanup()
         
->>>>>>> f144af24
