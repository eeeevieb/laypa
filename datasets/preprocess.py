import argparse
import json
import logging
import os
import sys
from multiprocessing.pool import Pool
from pathlib import Path
from typing import Any, Optional, Sequence

import cv2
import imagesize
import numpy as np
<<<<<<< HEAD
from multiprocessing.pool import Pool
# from multiprocessing.pool import ThreadPool as Pool

sys.path.append(str(Path(__file__).resolve().parent.joinpath("..")))
from datasets.augmentations import ResizeLongestEdge, ResizeScaling, ResizeShortestEdge
from utils.image_utils import save_image_array_to_path, load_image_array_from_path
from utils.copy_utils import copy_mode
from utils.logging_utils import get_logger_name
=======
from tqdm import tqdm

from datasets.augmentations import ResizeLongestEdge, ResizeScaling, ResizeShortestEdge

# from multiprocessing.pool import ThreadPool as Pool

sys.path.append(str(Path(__file__).resolve().parent.joinpath("..")))
>>>>>>> c46490c8
from page_xml.xml_converter import XMLConverter
from utils.copy_utils import copy_mode
from utils.image_utils import load_image_array_from_path, save_image_array_to_path
from utils.input_utils import clean_input_paths, get_file_paths
from utils.logging_utils import get_logger_name
from utils.path_utils import check_path_accessible, image_path_to_xml_path


def get_arguments() -> argparse.Namespace:
    parser = argparse.ArgumentParser(
        parents=[Preprocess.get_parser(), XMLConverter.get_parser()],
        description="Preprocessing an annotated dataset of documents with pageXML",
    )

    io_args = parser.add_argument_group("IO")
    io_args.add_argument("-i", "--input", help="Input folder/file", nargs="+", action="extend", type=str)
    io_args.add_argument("-o", "--output", help="Output folder", required=True, type=str)
    args = parser.parse_args()
    return args


class Preprocess:
    """
    Used for almost all preprocessing steps to prepare datasets to be used by the training loop
    """

    def __init__(
        self,
        input_paths=None,
        output_dir=None,
        resize_mode="none",
        resize_sampling="choice",
        scaling=0.5,
        min_size=[1024],
        max_size=2048,
        xml_converter=None,
        disable_check=False,
        overwrite=False,
    ) -> None:
        """
        Used for almost all preprocessing steps to prepare datasets to be used by the training loop

        Args:
            input_paths (Sequence[Path], optional): the used input dir/files to generate the dataset. Defaults to None.
            output_dir (Path, optional): the destination dir of the generated dataset. Defaults to None.
            resize_mode (str, optional): resize images before saving. Defaults to none.
            resize_sampling (str, optional): sample type used when resizing. Defaults to "choice".
            min_size (list, optional): when resizing, the length the shortest edge is resized to. Defaults to [1024].
            max_size (int, optional): when resizing, the max length a side may have. Defaults to 2048.
            xml_to_image (XMLImage, optional): Class for turning pageXML to an image format. Defaults to None.
            disable_check (bool, optional): flag to turn of filesystem checks, useful if run was already successful once. Defaults to False.
            overwrite (bool, optional): flag to force overwrite of images. Defaults to False.

        Raises:
            TypeError: Did not provide a XMLImage object to convert from XML to image
            ValueError: If resize mode is choice must provide the min size with 2 or more values
            ValueError: If resize mode is range must provide the min size with 2 values
            NotImplementedError: resize mode given is not
        """

        self.logger = logging.getLogger(get_logger_name())

        self.input_paths: Optional[Sequence[Path]] = None
        if input_paths is not None:
            self.set_input_paths(input_paths)

        self.output_dir: Optional[Path] = None
        if output_dir is not None:
            self.set_output_dir(output_dir)

        if not isinstance(xml_converter, XMLConverter):
            raise TypeError(f"Must provide conversion from xml to image. Current type is {type(xml_converter)}, not XMLImage")

        self.xml_converter = xml_converter

        self.disable_check = disable_check
        self.overwrite = overwrite

        # Formats found here: https://docs.opencv.org/4.x/d4/da8/group__imgcodecs.html#imread
        self.image_formats = [
            ".bmp",
            ".dib",
            ".jpeg",
            ".jpg",
            ".jpe",
            ".jp2",
            ".png",
            ".webp",
            ".pbm",
            ".pgm",
            ".ppm",
            ".pxm",
            ".pnm",
            ".pfm",
            ".sr",
            ".ras",
            ".tiff",
            ".tif",
            ".exr",
            ".hdr",
            ".pic",
        ]

        self.resize_mode = resize_mode
        self.scaling = scaling
        self.resize_sampling = resize_sampling
        self.min_size = min_size
        self.max_size = max_size

        if self.resize_sampling == "choice":
            if len(self.min_size) < 1:
                raise ValueError("Must specify at least one choice when using the choice option.")
        elif self.resize_sampling == "range":
            if len(self.min_size) != 2:
                raise ValueError("Must have two int to set the range")
        else:
            raise NotImplementedError('Only "choice" and "range" are accepted values')

    @classmethod
    def get_parser(cls) -> argparse.ArgumentParser:
        """
        Return argparser that has the arguments required for the preprocessing.

        Returns:
            argparse.ArgumentParser: the argparser for preprocessing
        """
        parser = argparse.ArgumentParser(add_help=False)
        pre_process_args = parser.add_argument_group("preprocessing")

        pre_process_args.add_argument("--resize", action="store_true", help="Resize input images")
        pre_process_args.add_argument(
<<<<<<< HEAD
            "--resize_mode",
            default="none",
            choices=["none", "shortest_edge", "longest_edge", "scaling"],
            type=str, 
            help="How to select the size when resizing"
        )
        pre_process_args.add_argument(
            "--resize_sampling", 
=======
            "--resize_sampling",
>>>>>>> c46490c8
            default="choice",
            choices=["range", "choice"],
            type=str,
            help="How to select the size when resizing",
        )
        pre_process_args.add_argument(
            "--scaling", default=0.5, type=float, help="Scaling factor while resizing with mode scaling"
        )

        pre_process_args.add_argument("--min_size", default=[1024], nargs="*", type=int, help="Min resize shape")
        pre_process_args.add_argument("--max_size", default=2048, type=int, help="Max resize shape")

        pre_process_args.add_argument("--disable_check", action="store_true", help="Don't check if all images exist")

        pre_process_args.add_argument("--overwrite", action="store_true", help="Overwrite the images and label masks")

        return parser

    def set_input_paths(self, input_paths: str | Path | Sequence[str | Path]) -> None:
        """
        Setter for image paths, also cleans them to be a list of Paths

        Args:
            input_paths (str | Path | Sequence[str | Path]): path(s) from which to extract the images

        Raises:
            FileNotFoundError: input path not found on the filesystem
            PermissionError: input path not accessible
        """
        input_paths = clean_input_paths(input_paths)

        all_input_paths = []

        for input_path in input_paths:
            if not input_path.exists():
                raise FileNotFoundError(f"Input ({input_path}) is not found")

            if not os.access(path=input_path, mode=os.R_OK):
                raise PermissionError(f"No access to {input_path} for read operations")

            input_path = input_path.resolve()
            all_input_paths.append(input_path)

        self.input_paths = all_input_paths

    def get_input_paths(self) -> Optional[Sequence[Path]]:
        """
        Getter of the input paths

        Returns:
            Optional[Sequence[Path]]: path(s) from which to extract the images
        """
        return self.input_paths

    def set_output_dir(self, output_dir: str | Path) -> None:
        """
        Setter of output dir, turn string to path. And resolve full path

        Args:
            output_dir (str | Path): output path of the processed images
        """
        if isinstance(output_dir, str):
            output_dir = Path(output_dir)

        if not output_dir.is_dir():
            self.logger.info(f"Could not find output dir ({output_dir}), creating one at specified location")
            output_dir.mkdir(parents=True)

        self.output_dir = output_dir.resolve()

    def get_output_dir(self) -> Optional[Path]:
        """
        Getter of the output dir

        Returns:
            Optional[Path]: output path of the processed images
        """
        return self.output_dir

    @staticmethod
    def check_paths_exists(paths: list[Path]) -> None:
        """
        Check if all paths given exist and are readable

        Args:
            paths (list[Path]): paths to be checked
        """
        all(check_path_accessible(path) for path in paths)

    def resize_image_old(self, image: np.ndarray) -> np.ndarray:
        """
        Old version of image resizing, uses the multiple of 256 and smaller than maxsize * minsize

        Args:
            image (np.ndarray): image array HxWxC

        Returns:
            np.ndarray: resized image
        """
        old_height, old_width, channels = image.shape
        counter = 1
        height = np.ceil(old_height / (256 * counter)) * 256
        width = np.ceil(old_width / (256 * counter)) * 256
        while height * width > self.min_size[-1] * self.max_size:
            height = np.ceil(old_height / (256 * counter)) * 256
            width = np.ceil(old_width / (256 * counter)) * 256
            counter += 1

        res_image = cv2.resize(image, (width, height), interpolation=cv2.INTER_CUBIC)

        return res_image

    def sample_edge_length(self):
        """
        Samples the shortest edge for resizing

        Raises:
            NotImplementedError: not choice or sample for resize mode

        Returns:
            int: shortest edge length
        """
        if self.resize_sampling == "range":
            short_edge_length = np.random.randint(self.min_size[0], self.min_size[1] + 1)
        elif self.resize_sampling == "choice":
            short_edge_length = np.random.choice(self.min_size)
        else:
            raise NotImplementedError('Only "choice" and "range" are accepted values')

        return short_edge_length

    def get_output_shape(self, old_height, old_width) -> tuple[int, int]:
        """
        Compute the output size given input size and target short edge length.

        Returns:
            tuple[int, int]: height and width
        """
        if self.resize_mode == "none":
            return old_height, old_width
        elif self.resize_mode in ["shortest_edge", "longest_edge"]:
            edge_length = self.sample_edge_length()
            if edge_length == 0:
                return old_height, old_width
            if self.resize_mode == "shortest_edge":
                return ResizeShortestEdge.get_output_shape(old_height, old_width, edge_length, self.max_size)
            else:
                return ResizeLongestEdge.get_output_shape(old_height, old_width, edge_length, self.max_size)
        elif self.resize_mode == "scaling":
            return ResizeScaling.get_output_shape(old_height, old_width, self.scaling, self.max_size)
        else:
            raise NotImplementedError(f"{self.resize_mode} is not a known resize mode")

    def resize_image(self, image: np.ndarray, image_shape: Optional[tuple[int, int]] = None) -> np.ndarray:
        """
        Resize image. If image size is given resize to given value. Otherwise sample the shortest edge and resize to the calculated output shape

        Args:
            image (np.ndarray): image array HxWxC
            image_shape (Optional[tuple[int, int]], optional): desired output shape. Defaults to None.

        Returns:
            np.ndarray: resized image
        """
        old_height, old_width, channels = image.shape

        if image_shape is not None:
            height, width = image_shape
        else:
            height, width = self.get_output_shape(old_height, old_width)

        resized_image = cv2.resize(image, (width, height), interpolation=cv2.INTER_CUBIC)

        return resized_image

    def save_image(
        self,
        image_path: Path,
        image_stem: str,
        image_shape: tuple[int, int],
    ):
        if self.output_dir is None:
            raise TypeError("Cannot run when the output dir is None")
        image_dir = self.output_dir.joinpath("original")
<<<<<<< HEAD
=======
        image_dir.mkdir(parents=True, exist_ok=True)
>>>>>>> c46490c8
        if self.resize_mode == "none":
            out_image_path = image_dir.joinpath(image_path.name)
        else:
            out_image_path = image_dir.joinpath(image_stem + ".png")
<<<<<<< HEAD
        # Check if image already exist and if it doesn't need resizing
        if not self.overwrite and out_image_path.exists():
            out_image_shape = imagesize.get(out_image_path)[::-1]
            if out_image_shape == image_shape:
                return str(out_image_path.relative_to(self.output_dir))
        
        image_dir.mkdir(parents=True, exist_ok=True)
        
        if self.resize_mode == "none":
            copy_mode(image_path, out_image_path, mode="symlink")
        else:
            image = load_image_array_from_path(image_path)
        
            if image is None:
                raise TypeError(f"Image {image_path} is None, loading failed")
            image = self.resize_image(image, image_shape=image_shape)
            save_image_array_to_path(out_image_path, image)
        
        return str(out_image_path.relative_to(self.output_dir))
    
    def save_sem_seg(self, xml_path: Path, image_stem: str, original_image_shape: tuple[int, int], image_shape: tuple[int,int]):
        if self.output_dir is None:
            raise TypeError("Cannot run when the output dir is None")
        sem_seg_dir = self.output_dir.joinpath("sem_seg")
        out_sem_seg_path = sem_seg_dir.joinpath(image_stem + ".png")
        
        # Check if image already exist and if it doesn't need resizing
        if not self.overwrite and out_sem_seg_path.exists():
            out_sem_seg_shape = imagesize.get(out_sem_seg_path)[::-1]
            if out_sem_seg_shape == image_shape:
                return str(out_sem_seg_path.relative_to(self.output_dir))
        
        sem_seg = self.xml_converter.to_sem_seg(xml_path, original_image_shape=original_image_shape, image_shape=image_shape)
        if sem_seg is None:
            return None
        
        sem_seg_dir.mkdir(parents=True, exist_ok=True)
        
        save_image_array_to_path(out_sem_seg_path, sem_seg)
        
        return str(out_sem_seg_path.relative_to(self.output_dir))
    
    def save_instances(self, xml_path: Path, image_stem: str, original_image_shape: tuple[int, int], image_shape: tuple[int, int]):
        if self.output_dir is None:
            raise ValueError("Cannot run when the output dir is not set")
        instances_dir = self.output_dir.joinpath("instances")
        out_instances_path = instances_dir.joinpath(image_stem + ".json")
        out_instances_size_path = instances_dir.joinpath(image_stem + ".txt")
        
        # Check if image already exist and if it doesn't need resizing
        if not self.overwrite and out_instances_path.exists() and out_instances_size_path.exists():
            with out_instances_size_path.open(mode='r') as f:
                out_intstances_shape = tuple(int(x) for x in f.read().strip().split(','))
            if out_intstances_shape == image_shape:
                return str(out_instances_path.relative_to(self.output_dir))
                
        instances = self.xml_converter.to_instances(xml_path, original_image_shape=original_image_shape, image_shape=image_shape)
        if instances is None:
            return None
        
        instances_dir.mkdir(parents=True, exist_ok=True) 
        
        json_instances = {"image_size": image_shape,
                          "annotations": instances}
        with out_instances_path.open(mode='w') as f:
            json.dump(json_instances, f)
        with out_instances_size_path.open(mode='w') as f:
            f.write(f"{image_shape[0]},{image_shape[1]}")
            
=======

        def _save_image_helper():
            """
            Quick helper function for opening->resizing->saving
            """

            if self.resize_mode == "none":
                copy_mode(image_path, out_image_path, mode="symlink")
            else:
                image = load_image_array_from_path(image_path)

                if image is None:
                    raise TypeError(f"Image {image_path} is None, loading failed")
                image = self.resize_image(image, image_shape=image_shape)
                save_image_array_to_path(out_image_path, image)

        # TODO Maybe replace with guard clauses
        # Check if image already exist and if it doesn't need resizing
        if self.overwrite or not out_image_path.exists():
            _save_image_helper()
        else:
            out_image_shape = imagesize.get(out_image_path)[::-1]
            if out_image_shape != image_shape:
                _save_image_helper()

        return str(out_image_path.relative_to(self.output_dir))

    def save_mask(
        self,
        xml_path: Path,
        image_stem: str,
        original_image_shape: tuple[int, int],
        image_shape: tuple[int, int],
    ):
        if self.output_dir is None:
            raise TypeError("Cannot run when the output dir is None")
        mask_dir = self.output_dir.joinpath("sem_seg")
        mask_dir.mkdir(parents=True, exist_ok=True)
        out_mask_path = mask_dir.joinpath(image_stem + ".png")

        def _save_mask_helper():
            """
            Quick helper function for opening->converting to image->saving
            """
            mask = self.xml_converter.to_image(xml_path, original_image_shape=original_image_shape, image_shape=image_shape)

            save_image_array_to_path(out_mask_path, mask)

        # Check if image already exist and if it doesn't need resizing
        if self.overwrite or not out_mask_path.exists():
            _save_mask_helper()
        else:
            out_mask_shape = imagesize.get(out_mask_path)[::-1]
            if out_mask_shape != image_shape:
                _save_mask_helper()

        return str(out_mask_path.relative_to(self.output_dir))

    def save_instances(
        self,
        xml_path: Path,
        image_stem: str,
        original_image_shape: tuple[int, int],
        image_shape: tuple[int, int],
    ):
        if self.output_dir is None:
            raise ValueError("Cannot run when the output dir is not set")
        instances_dir = self.output_dir.joinpath("instances")
        instances_dir.mkdir(parents=True, exist_ok=True)
        out_instances_path = instances_dir.joinpath(image_stem + ".json")
        out_instances_size_path = instances_dir.joinpath(image_stem + ".txt")

        def _save_instances_helper():
            """
            Quick helper function for opening->rescaling->saving
            """
            instances = self.xml_converter.to_json(xml_path, original_image_shape=original_image_shape, image_shape=image_shape)
            json_instances = {"image_size": image_shape, "annotations": instances}
            with open(out_instances_path, "w") as f:
                json.dump(json_instances, f)
            with open(out_instances_size_path, "w") as f:
                f.write(f"{image_shape[0]},{image_shape[1]}")

        # Check if image already exist and if it doesn't need resizing
        if self.overwrite or not out_instances_path.exists() or not out_instances_size_path.exists():
            _save_instances_helper()
        else:
            with open(out_instances_size_path, "r") as f:
                out_intstances_shape = tuple(int(x) for x in f.read().strip().split(","))
            if out_intstances_shape != image_shape:
                _save_instances_helper()

>>>>>>> c46490c8
        return str(out_instances_path.relative_to(self.output_dir))

    def save_panos(
        self,
        xml_path: Path,
        image_stem: str,
        original_image_shape: tuple[int, int],
        image_shape: tuple[int, int],
    ):
        if self.output_dir is None:
            raise TypeError("Cannot run when the output dir is None")
        panos_dir = self.output_dir.joinpath("panos")
<<<<<<< HEAD
        
        out_pano_path = panos_dir.joinpath(image_stem + ".png")
        out_segments_info_path = panos_dir.joinpath(image_stem + ".json")
                
        # Check if image already exist and if it doesn't need resizing
        if not self.overwrite and out_pano_path.exists():
            out_pano_shape = imagesize.get(out_pano_path)[::-1]
            if out_pano_shape == image_shape:
               return str(out_pano_path.relative_to(self.output_dir)), str(out_segments_info_path.relative_to(self.output_dir))
                
        pano_output = self.xml_converter.to_pano(xml_path, original_image_shape=original_image_shape, image_shape=image_shape)
        if pano_output is None:
            return None
        pano, segments_info = pano_output
        
        panos_dir.mkdir(parents=True, exist_ok=True) 
        
        save_image_array_to_path(out_pano_path, pano)
        
        json_pano = {"image_size": image_shape,
                     "segments_info": segments_info}
        with out_segments_info_path.open(mode='w') as f:
            json.dump(json_pano, f)
            
        
=======
        panos_dir.mkdir(parents=True, exist_ok=True)
        out_pano_path = panos_dir.joinpath(image_stem + ".png")
        out_segments_info_path = panos_dir.joinpath(image_stem + ".json")

        def _save_panos_helper():
            """
            Quick helper function for opening->rescaling->saving
            """
            pano, segments_info = self.xml_converter.to_pano(
                xml_path, original_image_shape=original_image_shape, image_shape=image_shape
            )

            save_image_array_to_path(out_pano_path, pano)

            json_pano = {"image_size": image_shape, "segments_info": segments_info}
            with open(out_segments_info_path, "w") as f:
                json.dump(json_pano, f)

        # Check if image already exist and if it doesn't need resizing
        if self.overwrite or not out_pano_path.exists():
            _save_panos_helper()
        else:
            out_mask_shape = imagesize.get(out_pano_path)[::-1]
            if out_mask_shape != image_shape:
                _save_panos_helper()

>>>>>>> c46490c8
        return str(out_pano_path.relative_to(self.output_dir)), str(out_segments_info_path.relative_to(self.output_dir))

    def process_single_file(self, image_path: Path) -> dict:
        """
        Process a single image and pageXML to be used during training

        Args:
            image_path (Path): Path to input image

        Raises:
            TypeError: Cannot return if output dir is not set

        Returns:
            dict: Preprocessing results
        """
        if self.output_dir is None:
            raise TypeError("Cannot run when the output dir is None")

        image_stem = image_path.stem
        xml_path = image_path_to_xml_path(image_path, self.disable_check)
        # xml_path = self.input_dir.joinpath("page", image_stem + '.xml')

        original_image_shape = tuple(int(value) for value in imagesize.get(image_path)[::-1])
        if self.resize_mode != "none":
            image_shape = self.get_output_shape(old_height=original_image_shape[0], old_width=original_image_shape[1])
        else:
            image_shape = original_image_shape

        results = {}
        results["output_sizes"] = image_shape
        results["original_image_paths"] = str(image_path)

        out_image_path = self.save_image(image_path, image_stem, image_shape)
<<<<<<< HEAD
        if out_image_path is not None:
            results["image_paths"] = out_image_path
        
        out_sem_seg_path = self.save_sem_seg(xml_path, image_stem, original_image_shape, image_shape)
        if out_sem_seg_path is not None:
            results["sem_seg_paths"] = out_sem_seg_path
            
        out_instances_path = self.save_instances(xml_path, image_stem, original_image_shape, image_shape)
        if out_instances_path is not None:
            results["instances_paths"] = out_instances_path
        
        pano_output = self.save_panos(xml_path, image_stem, original_image_shape, image_shape)
        if pano_output is not None:
            out_pano_path, out_segments_info_path = pano_output
            results["pano_paths"] = out_pano_path
            results["segments_info_paths"] = out_segments_info_path
=======
        results["image_paths"] = out_image_path

        out_mask_path = self.save_mask(xml_path, image_stem, original_image_shape, image_shape)
        results["sem_seg_paths"] = out_mask_path

        out_instances_path = self.save_instances(xml_path, image_stem, original_image_shape, image_shape)
        results["instances_paths"] = out_instances_path

        out_pano_path, out_segments_info_path = self.save_panos(xml_path, image_stem, original_image_shape, image_shape)
        results["pano_paths"] = out_pano_path
        results["segments_info_paths"] = out_segments_info_path
>>>>>>> c46490c8

        return results

    def run(self) -> None:
        """
        Run preprocessing on all images currently on input paths, save to output dir

        Raises:
            TypeError: Input paths must be set
            TypeError: Output dir must be set
            ValueError: Must find at least one image in all input paths
            ValueError: Must find at least one pageXML in all input paths
        """
        if self.input_paths is None:
            raise TypeError("Cannot run when the input path is None")
        if self.output_dir is None:
            raise TypeError("Cannot run when the output dir is None")

        image_paths = get_file_paths(self.input_paths, self.image_formats, self.disable_check)
        xml_paths = [image_path_to_xml_path(image_path, self.disable_check) for image_path in image_paths]

        if len(image_paths) == 0:
            raise ValueError(f"No images found when checking input ({self.input_paths})")

        if len(xml_paths) == 0:
            raise ValueError(f"No pagexml found when checking input  ({self.input_paths})")

        if not self.disable_check:
            self.check_paths_exists(image_paths)
            self.check_paths_exists(xml_paths)
        
        mode_path = self.output_dir.joinpath("mode.txt")
            
        if mode_path.exists():
            with mode_path.open(mode='r') as f:
                mode = f.read()
            if mode != self.xml_converter.mode:
                self.overwrite = True
            
        with mode_path.open(mode="w") as f:
            f.write(self.xml_converter.mode)

        # Single thread
        # results = []
        # for image_path in tqdm(image_paths, desc="Preprocessing"):
        #     results.append(self.process_single_file(image_path))

        # Multithread
        with Pool(os.cpu_count()) as pool:
            results = list(
                tqdm(
                    iterable=pool.imap_unordered(self.process_single_file, image_paths),
                    total=len(image_paths),
                    desc="Preprocessing",
                )
            )

        # Assuming all key are the same make one dict
<<<<<<< HEAD
        results = {"data": list_of_dict_to_dict_of_list(results),
                   "classes": self.xml_converter.get_regions(),
                   "mode": self.xml_converter.mode}
        
        output_path = self.output_dir.joinpath("info.json")
        with output_path.open(mode='w') as f:
=======
        results = {"data": list_of_dict_to_dict_of_list(results), "classes": self.xml_converter.get_regions()}

        output_path = self.output_dir.joinpath("info.json")
        with open(output_path, "w") as f:
>>>>>>> c46490c8
            json.dump(results, f)


def list_of_dict_to_dict_of_list(input_list: list[dict[str, Any]]) -> dict[str, list[Any]]:
    """
    Convert a list of dicts into dict of lists. All dicts much have the same keys. The output number of dicts matches the length of the list

    Args:
        input_list (list[dict[str, Any]]): list of dicts

    Returns:
        dict[str, list[Any]]: dict of lists
    """
    output_dict = {key: [item[key] for item in input_list] for key in input_list[0].keys()}
    return output_dict


def main(args) -> None:
    xml_converter = XMLConverter(
        mode=args.mode,
        line_width=args.line_width,
        regions=args.regions,
        merge_regions=args.merge_regions,
        region_type=args.region_type,
    )
    process = Preprocess(
        input_paths=args.input,
        output_dir=args.output,
        resize_mode=args.resize_mode,
        resize_sampling=args.resize_sampling,
        min_size=args.min_size,
        max_size=args.max_size,
        xml_converter=xml_converter,
        disable_check=args.disable_check,
        overwrite=args.overwrite,
    )
    process.run()


if __name__ == "__main__":
    args = get_arguments()
    main(args)<|MERGE_RESOLUTION|>--- conflicted
+++ resolved
@@ -10,24 +10,11 @@
 import cv2
 import imagesize
 import numpy as np
-<<<<<<< HEAD
-from multiprocessing.pool import Pool
+
 # from multiprocessing.pool import ThreadPool as Pool
 
 sys.path.append(str(Path(__file__).resolve().parent.joinpath("..")))
 from datasets.augmentations import ResizeLongestEdge, ResizeScaling, ResizeShortestEdge
-from utils.image_utils import save_image_array_to_path, load_image_array_from_path
-from utils.copy_utils import copy_mode
-from utils.logging_utils import get_logger_name
-=======
-from tqdm import tqdm
-
-from datasets.augmentations import ResizeLongestEdge, ResizeScaling, ResizeShortestEdge
-
-# from multiprocessing.pool import ThreadPool as Pool
-
-sys.path.append(str(Path(__file__).resolve().parent.joinpath("..")))
->>>>>>> c46490c8
 from page_xml.xml_converter import XMLConverter
 from utils.copy_utils import copy_mode
 from utils.image_utils import load_image_array_from_path, save_image_array_to_path
@@ -158,19 +145,16 @@
         pre_process_args = parser.add_argument_group("preprocessing")
 
         pre_process_args.add_argument("--resize", action="store_true", help="Resize input images")
+        pre_process_args.add_argument("--resize", action="store_true", help="Resize input images")
         pre_process_args.add_argument(
-<<<<<<< HEAD
             "--resize_mode",
             default="none",
             choices=["none", "shortest_edge", "longest_edge", "scaling"],
-            type=str, 
-            help="How to select the size when resizing"
+            type=str,
+            help="How to select the size when resizing",
         )
         pre_process_args.add_argument(
-            "--resize_sampling", 
-=======
             "--resize_sampling",
->>>>>>> c46490c8
             default="choice",
             choices=["range", "choice"],
             type=str,
@@ -355,178 +339,84 @@
         if self.output_dir is None:
             raise TypeError("Cannot run when the output dir is None")
         image_dir = self.output_dir.joinpath("original")
-<<<<<<< HEAD
-=======
-        image_dir.mkdir(parents=True, exist_ok=True)
->>>>>>> c46490c8
         if self.resize_mode == "none":
             out_image_path = image_dir.joinpath(image_path.name)
         else:
             out_image_path = image_dir.joinpath(image_stem + ".png")
-<<<<<<< HEAD
         # Check if image already exist and if it doesn't need resizing
         if not self.overwrite and out_image_path.exists():
             out_image_shape = imagesize.get(out_image_path)[::-1]
             if out_image_shape == image_shape:
                 return str(out_image_path.relative_to(self.output_dir))
-        
+
         image_dir.mkdir(parents=True, exist_ok=True)
-        
+
         if self.resize_mode == "none":
             copy_mode(image_path, out_image_path, mode="symlink")
         else:
             image = load_image_array_from_path(image_path)
-        
+
             if image is None:
                 raise TypeError(f"Image {image_path} is None, loading failed")
             image = self.resize_image(image, image_shape=image_shape)
             save_image_array_to_path(out_image_path, image)
-        
+
         return str(out_image_path.relative_to(self.output_dir))
-    
-    def save_sem_seg(self, xml_path: Path, image_stem: str, original_image_shape: tuple[int, int], image_shape: tuple[int,int]):
+
+    def save_sem_seg(
+        self, xml_path: Path, image_stem: str, original_image_shape: tuple[int, int], image_shape: tuple[int, int]
+    ):
         if self.output_dir is None:
             raise TypeError("Cannot run when the output dir is None")
         sem_seg_dir = self.output_dir.joinpath("sem_seg")
         out_sem_seg_path = sem_seg_dir.joinpath(image_stem + ".png")
-        
+
         # Check if image already exist and if it doesn't need resizing
         if not self.overwrite and out_sem_seg_path.exists():
             out_sem_seg_shape = imagesize.get(out_sem_seg_path)[::-1]
             if out_sem_seg_shape == image_shape:
                 return str(out_sem_seg_path.relative_to(self.output_dir))
-        
+
         sem_seg = self.xml_converter.to_sem_seg(xml_path, original_image_shape=original_image_shape, image_shape=image_shape)
         if sem_seg is None:
             return None
-        
+
         sem_seg_dir.mkdir(parents=True, exist_ok=True)
-        
+
         save_image_array_to_path(out_sem_seg_path, sem_seg)
-        
+
         return str(out_sem_seg_path.relative_to(self.output_dir))
-    
-    def save_instances(self, xml_path: Path, image_stem: str, original_image_shape: tuple[int, int], image_shape: tuple[int, int]):
+
+    def save_instances(
+        self, xml_path: Path, image_stem: str, original_image_shape: tuple[int, int], image_shape: tuple[int, int]
+    ):
         if self.output_dir is None:
             raise ValueError("Cannot run when the output dir is not set")
         instances_dir = self.output_dir.joinpath("instances")
         out_instances_path = instances_dir.joinpath(image_stem + ".json")
         out_instances_size_path = instances_dir.joinpath(image_stem + ".txt")
-        
+
         # Check if image already exist and if it doesn't need resizing
         if not self.overwrite and out_instances_path.exists() and out_instances_size_path.exists():
-            with out_instances_size_path.open(mode='r') as f:
-                out_intstances_shape = tuple(int(x) for x in f.read().strip().split(','))
+            with out_instances_size_path.open(mode="r") as f:
+                out_intstances_shape = tuple(int(x) for x in f.read().strip().split(","))
             if out_intstances_shape == image_shape:
                 return str(out_instances_path.relative_to(self.output_dir))
-                
-        instances = self.xml_converter.to_instances(xml_path, original_image_shape=original_image_shape, image_shape=image_shape)
+
+        instances = self.xml_converter.to_instances(
+            xml_path, original_image_shape=original_image_shape, image_shape=image_shape
+        )
         if instances is None:
             return None
-        
-        instances_dir.mkdir(parents=True, exist_ok=True) 
-        
-        json_instances = {"image_size": image_shape,
-                          "annotations": instances}
-        with out_instances_path.open(mode='w') as f:
+
+        instances_dir.mkdir(parents=True, exist_ok=True)
+
+        json_instances = {"image_size": image_shape, "annotations": instances}
+        with out_instances_path.open(mode="w") as f:
             json.dump(json_instances, f)
-        with out_instances_size_path.open(mode='w') as f:
+        with out_instances_size_path.open(mode="w") as f:
             f.write(f"{image_shape[0]},{image_shape[1]}")
-            
-=======
-
-        def _save_image_helper():
-            """
-            Quick helper function for opening->resizing->saving
-            """
-
-            if self.resize_mode == "none":
-                copy_mode(image_path, out_image_path, mode="symlink")
-            else:
-                image = load_image_array_from_path(image_path)
-
-                if image is None:
-                    raise TypeError(f"Image {image_path} is None, loading failed")
-                image = self.resize_image(image, image_shape=image_shape)
-                save_image_array_to_path(out_image_path, image)
-
-        # TODO Maybe replace with guard clauses
-        # Check if image already exist and if it doesn't need resizing
-        if self.overwrite or not out_image_path.exists():
-            _save_image_helper()
-        else:
-            out_image_shape = imagesize.get(out_image_path)[::-1]
-            if out_image_shape != image_shape:
-                _save_image_helper()
-
-        return str(out_image_path.relative_to(self.output_dir))
-
-    def save_mask(
-        self,
-        xml_path: Path,
-        image_stem: str,
-        original_image_shape: tuple[int, int],
-        image_shape: tuple[int, int],
-    ):
-        if self.output_dir is None:
-            raise TypeError("Cannot run when the output dir is None")
-        mask_dir = self.output_dir.joinpath("sem_seg")
-        mask_dir.mkdir(parents=True, exist_ok=True)
-        out_mask_path = mask_dir.joinpath(image_stem + ".png")
-
-        def _save_mask_helper():
-            """
-            Quick helper function for opening->converting to image->saving
-            """
-            mask = self.xml_converter.to_image(xml_path, original_image_shape=original_image_shape, image_shape=image_shape)
-
-            save_image_array_to_path(out_mask_path, mask)
-
-        # Check if image already exist and if it doesn't need resizing
-        if self.overwrite or not out_mask_path.exists():
-            _save_mask_helper()
-        else:
-            out_mask_shape = imagesize.get(out_mask_path)[::-1]
-            if out_mask_shape != image_shape:
-                _save_mask_helper()
-
-        return str(out_mask_path.relative_to(self.output_dir))
-
-    def save_instances(
-        self,
-        xml_path: Path,
-        image_stem: str,
-        original_image_shape: tuple[int, int],
-        image_shape: tuple[int, int],
-    ):
-        if self.output_dir is None:
-            raise ValueError("Cannot run when the output dir is not set")
-        instances_dir = self.output_dir.joinpath("instances")
-        instances_dir.mkdir(parents=True, exist_ok=True)
-        out_instances_path = instances_dir.joinpath(image_stem + ".json")
-        out_instances_size_path = instances_dir.joinpath(image_stem + ".txt")
-
-        def _save_instances_helper():
-            """
-            Quick helper function for opening->rescaling->saving
-            """
-            instances = self.xml_converter.to_json(xml_path, original_image_shape=original_image_shape, image_shape=image_shape)
-            json_instances = {"image_size": image_shape, "annotations": instances}
-            with open(out_instances_path, "w") as f:
-                json.dump(json_instances, f)
-            with open(out_instances_size_path, "w") as f:
-                f.write(f"{image_shape[0]},{image_shape[1]}")
-
-        # Check if image already exist and if it doesn't need resizing
-        if self.overwrite or not out_instances_path.exists() or not out_instances_size_path.exists():
-            _save_instances_helper()
-        else:
-            with open(out_instances_size_path, "r") as f:
-                out_intstances_shape = tuple(int(x) for x in f.read().strip().split(","))
-            if out_intstances_shape != image_shape:
-                _save_instances_helper()
-
->>>>>>> c46490c8
+
         return str(out_instances_path.relative_to(self.output_dir))
 
     def save_panos(
@@ -539,60 +429,29 @@
         if self.output_dir is None:
             raise TypeError("Cannot run when the output dir is None")
         panos_dir = self.output_dir.joinpath("panos")
-<<<<<<< HEAD
-        
+
         out_pano_path = panos_dir.joinpath(image_stem + ".png")
         out_segments_info_path = panos_dir.joinpath(image_stem + ".json")
-                
+
         # Check if image already exist and if it doesn't need resizing
         if not self.overwrite and out_pano_path.exists():
             out_pano_shape = imagesize.get(out_pano_path)[::-1]
             if out_pano_shape == image_shape:
-               return str(out_pano_path.relative_to(self.output_dir)), str(out_segments_info_path.relative_to(self.output_dir))
-                
+                return str(out_pano_path.relative_to(self.output_dir)), str(out_segments_info_path.relative_to(self.output_dir))
+
         pano_output = self.xml_converter.to_pano(xml_path, original_image_shape=original_image_shape, image_shape=image_shape)
         if pano_output is None:
             return None
         pano, segments_info = pano_output
-        
-        panos_dir.mkdir(parents=True, exist_ok=True) 
-        
+
+        panos_dir.mkdir(parents=True, exist_ok=True)
+
         save_image_array_to_path(out_pano_path, pano)
-        
-        json_pano = {"image_size": image_shape,
-                     "segments_info": segments_info}
-        with out_segments_info_path.open(mode='w') as f:
+
+        json_pano = {"image_size": image_shape, "segments_info": segments_info}
+        with out_segments_info_path.open(mode="w") as f:
             json.dump(json_pano, f)
-            
-        
-=======
-        panos_dir.mkdir(parents=True, exist_ok=True)
-        out_pano_path = panos_dir.joinpath(image_stem + ".png")
-        out_segments_info_path = panos_dir.joinpath(image_stem + ".json")
-
-        def _save_panos_helper():
-            """
-            Quick helper function for opening->rescaling->saving
-            """
-            pano, segments_info = self.xml_converter.to_pano(
-                xml_path, original_image_shape=original_image_shape, image_shape=image_shape
-            )
-
-            save_image_array_to_path(out_pano_path, pano)
-
-            json_pano = {"image_size": image_shape, "segments_info": segments_info}
-            with open(out_segments_info_path, "w") as f:
-                json.dump(json_pano, f)
-
-        # Check if image already exist and if it doesn't need resizing
-        if self.overwrite or not out_pano_path.exists():
-            _save_panos_helper()
-        else:
-            out_mask_shape = imagesize.get(out_pano_path)[::-1]
-            if out_mask_shape != image_shape:
-                _save_panos_helper()
-
->>>>>>> c46490c8
+
         return str(out_pano_path.relative_to(self.output_dir)), str(out_segments_info_path.relative_to(self.output_dir))
 
     def process_single_file(self, image_path: Path) -> dict:
@@ -626,36 +485,22 @@
         results["original_image_paths"] = str(image_path)
 
         out_image_path = self.save_image(image_path, image_stem, image_shape)
-<<<<<<< HEAD
         if out_image_path is not None:
             results["image_paths"] = out_image_path
-        
+
         out_sem_seg_path = self.save_sem_seg(xml_path, image_stem, original_image_shape, image_shape)
         if out_sem_seg_path is not None:
             results["sem_seg_paths"] = out_sem_seg_path
-            
+
         out_instances_path = self.save_instances(xml_path, image_stem, original_image_shape, image_shape)
         if out_instances_path is not None:
             results["instances_paths"] = out_instances_path
-        
+
         pano_output = self.save_panos(xml_path, image_stem, original_image_shape, image_shape)
         if pano_output is not None:
             out_pano_path, out_segments_info_path = pano_output
             results["pano_paths"] = out_pano_path
             results["segments_info_paths"] = out_segments_info_path
-=======
-        results["image_paths"] = out_image_path
-
-        out_mask_path = self.save_mask(xml_path, image_stem, original_image_shape, image_shape)
-        results["sem_seg_paths"] = out_mask_path
-
-        out_instances_path = self.save_instances(xml_path, image_stem, original_image_shape, image_shape)
-        results["instances_paths"] = out_instances_path
-
-        out_pano_path, out_segments_info_path = self.save_panos(xml_path, image_stem, original_image_shape, image_shape)
-        results["pano_paths"] = out_pano_path
-        results["segments_info_paths"] = out_segments_info_path
->>>>>>> c46490c8
 
         return results
 
@@ -686,15 +531,15 @@
         if not self.disable_check:
             self.check_paths_exists(image_paths)
             self.check_paths_exists(xml_paths)
-        
+
         mode_path = self.output_dir.joinpath("mode.txt")
-            
+
         if mode_path.exists():
-            with mode_path.open(mode='r') as f:
+            with mode_path.open(mode="r") as f:
                 mode = f.read()
             if mode != self.xml_converter.mode:
                 self.overwrite = True
-            
+
         with mode_path.open(mode="w") as f:
             f.write(self.xml_converter.mode)
 
@@ -714,19 +559,14 @@
             )
 
         # Assuming all key are the same make one dict
-<<<<<<< HEAD
-        results = {"data": list_of_dict_to_dict_of_list(results),
-                   "classes": self.xml_converter.get_regions(),
-                   "mode": self.xml_converter.mode}
-        
+        results = {
+            "data": list_of_dict_to_dict_of_list(results),
+            "classes": self.xml_converter.get_regions(),
+            "mode": self.xml_converter.mode,
+        }
+
         output_path = self.output_dir.joinpath("info.json")
-        with output_path.open(mode='w') as f:
-=======
-        results = {"data": list_of_dict_to_dict_of_list(results), "classes": self.xml_converter.get_regions()}
-
-        output_path = self.output_dir.joinpath("info.json")
-        with open(output_path, "w") as f:
->>>>>>> c46490c8
+        with output_path.open(mode="w") as f:
             json.dump(results, f)
 
 
