import json
import logging
from tqdm import tqdm
import argparse
import os
import sys
from pathlib import Path
from typing import Optional, Sequence
import cv2

import imagesize

import numpy as np
from multiprocessing.pool import Pool
from datasets.augmentations import ResizeLongestEdge, ResizeScaling, ResizeShortestEdge
# from multiprocessing.pool import ThreadPool as Pool

sys.path.append(str(Path(__file__).resolve().parent.joinpath("..")))
from utils.image_utils import save_image_to_path, load_image_from_path
from utils.copy_utils import copy_mode
from utils.logging_utils import get_logger_name
from page_xml.xml_converter import XMLConverter
from utils.input_utils import clean_input_paths, get_file_paths
from utils.path_utils import image_path_to_xml_path, check_path_accessible

def get_arguments() -> argparse.Namespace:    
    parser = argparse.ArgumentParser(parents=[Preprocess.get_parser(), XMLConverter.get_parser()],
        description="Preprocessing an annotated dataset of documents with pageXML")
    
    io_args = parser.add_argument_group("IO")
    io_args.add_argument("-i", "--input", help="Input folder/file",
                            nargs="+", action="extend", type=str)
    io_args.add_argument("-o", "--output", help="Output folder",
                        required=True, type=str)
    args = parser.parse_args()
    return args

class Preprocess:
    """
    Used for almost all preprocessing steps to prepare datasets to be used by the training loop
    """
    def __init__(self, input_paths=None,
                 output_dir=None,
                 resize_mode="none",
                 resize_sampling="choice",
                 scaling=0.5,
                 min_size=[1024],
                 max_size=2048,
                 xml_converter=None,
                 disable_check=False,
                 overwrite=False
                 ) -> None:
        """
        Used for almost all preprocessing steps to prepare datasets to be used by the training loop

        Args:
            input_paths (Sequence[Path], optional): the used input dir/files to generate the dataset. Defaults to None.
            output_dir (Path, optional): the destination dir of the generated dataset. Defaults to None.
            resize_mode (str, optional): resize images before saving. Defaults to none.
            resize_sampling (str, optional): sample type used when resizing. Defaults to "choice".
            min_size (list, optional): when resizing, the length the shortest edge is resized to. Defaults to [1024].
            max_size (int, optional): when resizing, the max length a side may have. Defaults to 2048.
            xml_to_image (XMLImage, optional): Class for turning pageXML to an image format. Defaults to None.
            disable_check (bool, optional): flag to turn of filesystem checks, useful if run was already successful once. Defaults to False.
            overwrite (bool, optional): flag to force overwrite of images. Defaults to False.

        Raises:
            TypeError: Did not provide a XMLImage object to convert from XML to image
            ValueError: If resize mode is choice must provide the min size with 2 or more values
            ValueError: If resize mode is range must provide the min size with 2 values
            NotImplementedError: resize mode given is not 
        """
        
        self.logger = logging.getLogger(get_logger_name())

        self.input_paths: Optional[Sequence[Path]] = None
        if input_paths is not None:
            self.set_input_paths(input_paths)

        self.output_dir: Optional[Path] = None
        if output_dir is not None:
            self.set_output_dir(output_dir)
            
        if not isinstance(xml_converter, XMLConverter):
            raise TypeError(f"Must provide conversion from xml to image. Current type is {type(xml_converter)}, not XMLImage")

        self.xml_converter = xml_converter
        
        self.disable_check = disable_check
        self.overwrite = overwrite

        # Formats found here: https://docs.opencv.org/4.x/d4/da8/group__imgcodecs.html#imread
        self.image_formats = [".bmp", ".dib",
                              ".jpeg", ".jpg", ".jpe",
                              ".jp2",
                              ".png",
                              ".webp",
                              ".pbm", ".pgm", ".ppm", ".pxm", ".pnm",
                              ".pfm",
                              ".sr", ".ras",
                              ".tiff", ".tif",
                              ".exr",
                              ".hdr", ".pic"]
<<<<<<< HEAD
        
        self.logger = logging.getLogger(get_logger_name())
        
=======

        self.resize = resize
>>>>>>> 6dd3e008
        self.resize_mode = resize_mode
        self.scaling = scaling
        self.resize_sampling = resize_sampling
        self.min_size = min_size
        self.max_size = max_size

        if self.resize_sampling == "choice":
            if len(self.min_size) < 1:
                raise ValueError("Must specify at least one choice when using the choice option.")
        elif self.resize_sampling == "range":
            if len(self.min_size) != 2:
                raise ValueError("Must have two int to set the range")
        else:
            raise NotImplementedError("Only \"choice\" and \"range\" are accepted values")
    
    @classmethod
    def get_parser(cls) -> argparse.ArgumentParser:
        """
        Return argparser that has the arguments required for the preprocessing.

        Returns:
            argparse.ArgumentParser: the argparser for preprocessing
        """
        parser = argparse.ArgumentParser(add_help=False)
        pre_process_args = parser.add_argument_group("preprocessing")
        
        pre_process_args.add_argument(
            "--resize", 
            action="store_true",
            help="Resize input images"
        )
        pre_process_args.add_argument(
            "--resize_sampling", 
            default="choice",
            choices=["range", "choice"],
            type=str, 
            help="How to select the size when resizing"
        )
        pre_process_args.add_argument(
            "--scaling", 
            default=0.5,
            type=float, 
            help="Scaling factor while resizing with mode scaling"
        )
        
        pre_process_args.add_argument(
            "--min_size", 
            default=[1024],
            nargs="*",
            type=int, 
            help="Min resize shape"
        )
        pre_process_args.add_argument(
            "--max_size", 
            default=2048,
            type=int,
            help="Max resize shape"
        )
        
        pre_process_args.add_argument(
            "--disable_check", 
            action="store_true", 
            help="Don't check if all images exist"
        )
        
        pre_process_args.add_argument(
            "--overwrite", 
            action="store_true",
            help="Overwrite the images and label masks"
        )
        
        return parser
    
    def set_input_paths(self, input_paths: str | Path | Sequence[str|Path]) -> None:
        """
        Setter for image paths, also cleans them to be a list of Paths

        Args:
            input_paths (str | Path | Sequence[str | Path]): path(s) from which to extract the images

        Raises:
            FileNotFoundError: input path not found on the filesystem
            PermissionError: input path not accessible
        """
        input_paths = clean_input_paths(input_paths)
        
        all_input_paths = []

        for input_path in input_paths:
            if not input_path.exists():
                raise FileNotFoundError(f"Input ({input_path}) is not found")

            if not os.access(path=input_path, mode=os.R_OK):
                raise PermissionError(
                    f"No access to {input_path} for read operations")
            
            input_path = input_path.resolve()
            all_input_paths.append(input_path)

        self.input_paths = all_input_paths

    def get_input_paths(self) -> Optional[Sequence[Path]]:
        """
        Getter of the input paths

        Returns:
            Optional[Sequence[Path]]: path(s) from which to extract the images
        """
        return self.input_paths

    def set_output_dir(self, output_dir: str | Path) -> None:
        """
        Setter of output dir, turn string to path. And resolve full path

        Args:
            output_dir (str | Path): output path of the processed images
        """
        if isinstance(output_dir, str):
            output_dir = Path(output_dir)

        if not output_dir.is_dir():
            self.logger.info(f"Could not find output dir ({output_dir}), creating one at specified location")
            output_dir.mkdir(parents=True)

        self.output_dir = output_dir.resolve()

    def get_output_dir(self) -> Optional[Path]:
        """
        Getter of the output dir

        Returns:
            Optional[Path]: output path of the processed images
        """
        return self.output_dir
    
    @staticmethod
    def check_paths_exists(paths: list[Path]) -> None:
        """
        Check if all paths given exist and are readable

        Args:
            paths (list[Path]): paths to be checked
        """
        all(check_path_accessible(path) for path in paths)

    def resize_image_old(self, image: np.ndarray) -> np.ndarray:
        """
        Old version of image resizing, uses the multiple of 256 and smaller than maxsize * minsize

        Args:
            image (np.ndarray): image array HxWxC

        Returns:
            np.ndarray: resized image
        """
        old_height, old_width, channels = image.shape
        counter = 1
        height = np.ceil(old_height / (256 * counter)) * 256
        width = np.ceil(old_width / (256 * counter)) * 256
        while height*width > self.min_size[-1] * self.max_size:
            height = np.ceil(old_height / (256 * counter)) * 256
            width = np.ceil(old_width / (256 * counter)) * 256
            counter += 1

        res_image = cv2.resize(image, (width, height), interpolation=cv2.INTER_CUBIC)

        return res_image

    def sample_edge_length(self):
        """
        Samples the shortest edge for resizing

        Raises:
            NotImplementedError: not choice or sample for resize mode

        Returns:
            int: shortest edge length
        """
        if self.resize_sampling == "range":
            short_edge_length = np.random.randint(
                self.min_size[0], self.min_size[1] + 1)
        elif self.resize_sampling == "choice":
            short_edge_length = np.random.choice(self.min_size)
        else:
            raise NotImplementedError(
                "Only \"choice\" and \"range\" are accepted values")
        
        return short_edge_length
    
    def get_output_shape(self, old_height, old_width) -> tuple[int, int]:
        """
        Compute the output size given input size and target short edge length.

        Returns:
            tuple[int, int]: height and width
        """
        if self.resize_mode == "none":
            return old_height, old_width
        elif self.resize_mode in ["shortest_edge", "longest_edge"]:
            edge_length = self.sample_edge_length()
            if edge_length == 0:
                return old_height, old_width
            if self.resize_mode == "shortest_edge":
                return ResizeShortestEdge.get_output_shape(old_height, old_width, edge_length, self.max_size)
            else:
                return ResizeLongestEdge.get_output_shape(old_height, old_width, edge_length, self.max_size)
        elif self.resize_mode == "scaling":
            return ResizeScaling.get_output_shape(old_height, old_width, self.scaling, self.max_size)
        else:
            raise NotImplementedError(f"{self.resize_mode} is not a known resize mode")
        
    
    def resize_image(self, image: np.ndarray, image_shape: Optional[tuple[int, int]] = None) -> np.ndarray:
        """
        Resize image. If image size is given resize to given value. Otherwise sample the shortest edge and resize to the calculated output shape

        Args:
            image (np.ndarray): image array HxWxC
            image_shape (Optional[tuple[int, int]], optional): desired output shape. Defaults to None.

        Returns:
            np.ndarray: resized image
        """
        old_height, old_width, channels = image.shape

        if image_shape is not None:
            height, width = image_shape
        else:
            height, width = self.get_output_shape(old_height, old_width)

        resized_image = cv2.resize(image, (width, height), interpolation=cv2.INTER_CUBIC)

        return resized_image
    
    def save_image(self, image_path: Path, image_stem: str, image_shape: tuple[int,int]):
        if self.output_dir is None:
            raise TypeError("Cannot run when the output dir is None")
        image_dir = self.output_dir.joinpath("original")
        image_dir.mkdir(parents=True, exist_ok=True) 
        if self.resize_mode == "none":
            out_image_path = image_dir.joinpath(image_path.name)
        else:
            out_image_path = image_dir.joinpath(image_stem + ".png")
        
        def _save_image_helper():
            """
            Quick helper function for opening->resizing->saving
            """
            
            if self.resize_mode == "none":
                copy_mode(image_path, out_image_path, mode="symlink")
            else:
                image = load_image_from_path(image_path)
            
                if image is None:
                    raise TypeError(f"Image {image_path} is None, loading failed")
                image = self.resize_image(image, image_shape=image_shape)
                save_image_to_path(out_image_path, image)
        
        #TODO Maybe replace with guard clauses
        # Check if image already exist and if it doesn't need resizing
        if self.overwrite or not out_image_path.exists():
            _save_image_helper()
        else:
            out_image_shape = imagesize.get(out_image_path)[::-1]
            if out_image_shape != image_shape:
                _save_image_helper()
        
        return str(out_image_path.relative_to(self.output_dir))
    
    def save_mask(self, xml_path: Path, image_stem: str, original_image_shape: tuple[int, int], image_shape: tuple[int,int]):
        if self.output_dir is None:
            raise TypeError("Cannot run when the output dir is None")
        mask_dir = self.output_dir.joinpath("sem_seg")
        mask_dir.mkdir(parents=True, exist_ok=True)
        out_mask_path = mask_dir.joinpath(image_stem + ".png")
        
        def _save_mask_helper():
            """
            Quick helper function for opening->converting to image->saving
            """
            mask = self.xml_converter.to_image(xml_path, original_image_shape=original_image_shape, image_shape=image_shape)
            
            save_image_to_path(out_mask_path, mask)
        
        # Check if image already exist and if it doesn't need resizing
        if self.overwrite or not out_mask_path.exists():
            _save_mask_helper()
        else:
            out_mask_shape = imagesize.get(out_mask_path)[::-1]
            if out_mask_shape != image_shape:
                _save_mask_helper()
        
        return str(out_mask_path.relative_to(self.output_dir))
    
    def save_instances(self, xml_path: Path, image_stem: str, original_image_shape: tuple[int, int], image_shape: tuple[int, int]):
        if self.output_dir is None:
            raise ValueError("Cannot run when the output dir is not set")
        instances_dir = self.output_dir.joinpath("instances")
        instances_dir.mkdir(parents=True, exist_ok=True) 
        out_instances_path = instances_dir.joinpath(image_stem + ".json")
        out_instances_size_path = instances_dir.joinpath(image_stem + ".txt")
        
        def _save_instances_helper():
            """
            Quick helper function for opening->rescaling->saving
            """
            instances = self.xml_converter.to_json(xml_path, original_image_shape=original_image_shape, image_shape=image_shape)
            json_instances = {"image_size": image_shape,
                              "annotations": instances}
            with open(out_instances_path, 'w') as f:
                json.dump(json_instances, f)
            with open(out_instances_size_path, 'w') as f:
                f.write(f"{image_shape[0]},{image_shape[1]}")
                
        # Check if image already exist and if it doesn't need resizing
        if self.overwrite or not out_instances_path.exists() or not out_instances_size_path.exists():
            _save_instances_helper()
        else:
            with open(out_instances_size_path, 'r') as f:
                out_intstances_shape = tuple(int(x) for x in f.read().strip().split(','))
            if out_intstances_shape != image_shape:
                _save_instances_helper()
            
        return str(out_instances_path.relative_to(self.output_dir))
    
    def save_panos(self, xml_path: Path, image_stem: str, original_image_shape: tuple[int, int], image_shape: tuple[int, int]):
        if self.output_dir is None:
            raise TypeError("Cannot run when the output dir is None")
        panos_dir = self.output_dir.joinpath("panos")
        panos_dir.mkdir(parents=True, exist_ok=True) 
        out_pano_path = panos_dir.joinpath(image_stem + ".png")
        out_segments_info_path = panos_dir.joinpath(image_stem + ".json")
        
        def _save_panos_helper():
            """
            Quick helper function for opening->rescaling->saving
            """
            pano, segments_info = self.xml_converter.to_pano(xml_path, original_image_shape=original_image_shape, image_shape=image_shape)
            
            save_image_to_path(out_pano_path, pano)
            
            json_pano = {"image_size": image_shape,
                         "segments_info": segments_info}
            with open(out_segments_info_path, 'w') as f:
                json.dump(json_pano, f)
                
        # Check if image already exist and if it doesn't need resizing
        if self.overwrite or not out_pano_path.exists():
            _save_panos_helper()
        else:
            out_mask_shape = imagesize.get(out_pano_path)[::-1]
            if out_mask_shape != image_shape:
                _save_panos_helper()
        
        return str(out_pano_path.relative_to(self.output_dir)), str(out_segments_info_path.relative_to(self.output_dir))

    def process_single_file(self, image_path: Path) -> dict:
        """
        Process a single image and pageXML to be used during training

        Args:
            image_path (Path): path to input image

        Raises:
            TypeError: cannot return if output dir is not set

        Returns:
            (tuple containing)
            Path: image after moving (and  possibly resizing), new path location
            Path: pageXML to label image, path location
            np.ndarray: shape of the image
        """
        if self.output_dir is None:
            raise TypeError("Cannot run when the output dir is None")
        
        image_stem = image_path.stem
        xml_path = image_path_to_xml_path(image_path, self.disable_check)
        # xml_path = self.input_dir.joinpath("page", image_stem + '.xml')
        
        original_image_shape = tuple(int(value) for value in imagesize.get(image_path)[::-1])
        if self.resize_mode != "none":
            image_shape = self.get_output_shape(old_height=original_image_shape[0],
                                                old_width=original_image_shape[1])
        else:
            image_shape = original_image_shape
        
        results = {}
        results["output_sizes"] = image_shape
        results["original_image_paths"] = str(image_path)
        
        out_image_path = self.save_image(image_path, image_stem, image_shape)
        results["image_paths"] = out_image_path
        
        out_mask_path = self.save_mask(xml_path, image_stem, original_image_shape, image_shape)
        results["sem_seg_paths"] = out_mask_path
            
        out_instances_path = self.save_instances(xml_path, image_stem, original_image_shape, image_shape)
        results["instances_paths"] = out_instances_path
        
        out_pano_path, out_segments_info_path = self.save_panos(xml_path, image_stem, original_image_shape, image_shape)
        results["pano_paths"] = out_pano_path
        results["segments_info_paths"] = out_segments_info_path

        return results

    def run(self) -> None:
        """
        Run preprocessing on all images currently on input paths, save to output dir

        Raises:
            TypeError: input paths must be set
            TypeError: output dir must be set
            ValueError: Must find at least one image in all input paths
            ValueError: Must find at least one pageXML in all input paths
        """
        if self.input_paths is None:
            raise TypeError("Cannot run when the input path is None")
        if self.output_dir is None:
            raise TypeError("Cannot run when the output dir is None")

        
        image_paths = get_file_paths(self.input_paths, self.image_formats, self.disable_check)
        xml_paths = [image_path_to_xml_path(image_path, self.disable_check) for image_path in image_paths]

        if len(image_paths) == 0:
            raise ValueError(f"No images found when checking input ({self.input_paths})")
            
        if len(xml_paths) == 0:
            raise ValueError(f"No pagexml found when checking input  ({self.input_paths})")

        if not self.disable_check:
            self.check_paths_exists(image_paths)
            self.check_paths_exists(xml_paths)

        # Single thread
        # results = []
        # for image_path in tqdm(image_paths, desc="Preprocessing"):
        #     results.append(self.process_single_file(image_path))

        # Multithread
        with Pool(os.cpu_count()) as pool:
            results = list(tqdm(iterable=pool.imap_unordered(self.process_single_file, image_paths), 
                                total=len(image_paths), 
                                desc="Preprocessing"))

        # Assuming all key are the same make one dict
        results = {"data": list_of_dict_to_dict_of_list(results),
                   "classes": self.xml_converter.get_regions()}
        
        output_path = self.output_dir.joinpath("info.json")
        with open(output_path, 'w') as f:
            json.dump(results, f)
            
def list_of_dict_to_dict_of_list(input_list: list[dict]):
    output_dict = {key: [item[key] for item in input_list] for key in input_list[0].keys()}
    return output_dict

def main(args) -> None:
    xml_converter = XMLConverter(
        mode=args.mode,
        line_width=args.line_width,
        regions=args.regions,
        merge_regions=args.merge_regions,
        region_type=args.region_type
    )
    process = Preprocess(
        input_paths=args.input,
        output_dir=args.output,
        resize_mode=args.resize_mode,
        resize_sampling=args.resize_sampling,
        min_size=args.min_size,
        max_size=args.max_size,
        xml_converter=xml_converter,
        disable_check=args.disable_check,
        overwrite=args.overwrite
    )
    process.run()


if __name__ == "__main__":
    args = get_arguments()
    main(args)<|MERGE_RESOLUTION|>--- conflicted
+++ resolved
@@ -101,14 +101,10 @@
                               ".tiff", ".tif",
                               ".exr",
                               ".hdr", ".pic"]
-<<<<<<< HEAD
         
         self.logger = logging.getLogger(get_logger_name())
         
-=======
-
         self.resize = resize
->>>>>>> 6dd3e008
         self.resize_mode = resize_mode
         self.scaling = scaling
         self.resize_sampling = resize_sampling
