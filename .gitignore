# Byte-compiled / optimized / DLL files
__pycache__/
*.py[cod]
*$py.class

# C extensions
*.so

# Distribution / packaging
.Python
build/
develop-eggs/
dist/
downloads/
eggs/
.eggs/
lib/
lib64/
parts/
sdist/
var/
wheels/
pip-wheel-metadata/
share/python-wheels/
*.egg-info/
.installed.cfg
*.egg
MANIFEST

# PyInstaller
#  Usually these files are written by a python script from a template
#  before PyInstaller builds the exe, so as to inject date/other infos into it.
*.manifest
*.spec

# Installer logs
pip-log.txt
pip-delete-this-directory.txt

# Unit test / coverage reports
htmlcov/
.tox/
.nox/
.coverage
.coverage.*
.cache
nosetests.xml
coverage.xml
*.cover
*.py,cover
.hypothesis/
.pytest_cache/

# Translations
*.mo
*.pot

# Django stuff:
*.log
local_settings.py
db.sqlite3
db.sqlite3-journal

# Flask stuff:
instance/
.webassets-cache

# Scrapy stuff:
.scrapy

# Sphinx documentation
docs/_build/

# PyBuilder
target/

# Jupyter Notebook
.ipynb_checkpoints

# IPython
profile_default/
ipython_config.py

# pyenv
.python-version

# pipenv
#   According to pypa/pipenv#598, it is recommended to include Pipfile.lock in version control.
#   However, in case of collaboration, if having platform-specific dependencies or dependencies
#   having no cross-platform support, pipenv may install dependencies that don't work, or not
#   install all needed dependencies.
#Pipfile.lock

# PEP 582; used by e.g. github.com/David-OConnor/pyflow
__pypackages__/

# Celery stuff
celerybeat-schedule
celerybeat.pid

# SageMath parsed files
*.sage.py

# Environments
.env
.venv
env/
venv/
ENV/
env.bak/
venv.bak/

# Spyder project settings
.spyderproject
.spyproject

# Rope project settings
.ropeproject

# mkdocs documentation
/site

# mypy
.mypy_cache/
.dmypy.json
dmypy.json

# Pyre type checker
.pyre/

# VSCODE
.vscode/
*.code-workspace

# INTELLIJ
.idea/

# Output
output/
runs/
<<<<<<< HEAD
yolo*.pt
=======
>>>>>>> d38652ad

# Pretrained_models
*.pth

# Tutorial
tutorial/*results*/

# Redis
*.rdb

# Transcibus
doc.xml<|MERGE_RESOLUTION|>--- conflicted
+++ resolved
@@ -138,10 +138,6 @@
 # Output
 output/
 runs/
-<<<<<<< HEAD
-yolo*.pt
-=======
->>>>>>> d38652ad
 
 # Pretrained_models
 *.pth
