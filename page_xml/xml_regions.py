--- conflicted
+++ resolved
@@ -42,18 +42,12 @@
             self.region_types = self._build_region_types()
             self.merged_regions = self._build_merged_regions()
             self.merge_classes()
-<<<<<<< HEAD
         else:
             assert line_width is not None
 
             self.line_width = line_width
 
-    
-    #REVIEW is this the best place for this
-=======
-
     # REVIEW is this the best place for this
->>>>>>> c46490c8
     @classmethod
     def get_parser(cls) -> argparse.ArgumentParser:
         """
@@ -86,11 +80,7 @@
             "-m",
             "--mode",
             default="region",
-<<<<<<< HEAD
-            choices=["baseline", "top_bottom", "region", "start", "end", "separator", "baseline_separator"], 
-=======
             choices=["baseline", "region", "start", "end", "separator", "baseline_separator"],
->>>>>>> c46490c8
             type=str,
             help="Output mode",
         )
