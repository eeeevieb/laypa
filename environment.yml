--- conflicted
+++ resolved
@@ -1,40 +1,34 @@
 name: laypa
 channels:
-  - pytorch
-  - nvidia
-  - conda-forge
-  - default
+      - pytorch
+      - nvidia
+      - conda-forge
+      - default
 dependencies:
-  - python=3
-  - numpy=1
-  - llvm-openmp<16 # For CPU affinity pytorch issues (https://github.com/pytorch/pytorch/issues/102269)
-  - pytorch
-  - pytorch-cuda
-  - cuda-toolkit
-  - torchvision
-  - opencv
-  - matplotlib
-  - scipy
-  - pip=23
-  - flask
-  - prometheus_client
-  - imagesize
-  - timm
-  - gunicorn
-  - pillow
-  - shapely
-  - natsort
-  - ultralytics
-  - tqdm
-  - distinctipy
-  # - jpeg # For loading JPEG2000 images
-  # - pygments #Optional for colors
-  - pip:
-<<<<<<< HEAD
-      - "git+https://github.com/facebookresearch/detectron2.git"
-      - "git+https://github.com/cocodataset/panopticapi.git"
-=======
-      - git+https://github.com/facebookresearch/detectron2.git
-      - git+https://github.com/cocodataset/panopticapi.git
->>>>>>> eebc9658
-      - ./models/pixel_decoder/ops/+      - python=3
+      - numpy=1
+      - llvm-openmp<16 # For CPU affinity pytorch issues (https://github.com/pytorch/pytorch/issues/102269)
+      - pytorch
+      - pytorch-cuda
+      - cuda-toolkit
+      - torchvision
+      - opencv
+      - matplotlib
+      - scipy
+      - pip=23
+      - flask
+      - prometheus_client
+      - imagesize
+      - timm
+      - gunicorn
+      - pillow
+      - shapely
+      - natsort
+      - ultralytics
+      - tqdm
+      # - jpeg # For loading JPEG2000 images
+      # - pygments #Optional for colors
+      - pip:
+              - git+https://github.com/facebookresearch/detectron2.git
+              - git+https://github.com/cocodataset/panopticapi.git
+              - ./models/pixel_decoder/ops/