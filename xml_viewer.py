--- conflicted
+++ resolved
@@ -89,13 +89,12 @@
             xml_path_i (Path): single pageXML path
         """
         output_image_path = self.output_dir.joinpath(xml_path_i.stem + ".png")
-<<<<<<< HEAD
         gray_image = self.xml_converter.to_sem_seg(xml_path_i)
-        save_image_to_path(str(output_image_path), gray_image)
-=======
-        gray_image = self.xml_converter.to_image(xml_path_i)
+        
+        if gray_image is None:
+            raise ValueError
+        
         save_image_array_to_path(str(output_image_path), gray_image)
->>>>>>> 3383a8c8
         
     def save_color_image(self, xml_path_i: Path):
         """
@@ -106,6 +105,9 @@
         """
         output_image_path = self.output_dir.joinpath(xml_path_i.stem + ".png")
         gray_image = self.xml_converter.to_sem_seg(xml_path_i)
+        
+        if gray_image is None:
+            raise ValueError
         
         color_image = np.empty((*gray_image.shape, 3), dtype=np.uint8)
         
