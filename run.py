import argparse
import logging
from multiprocessing import Pool
import os
from pathlib import Path
from typing import Callable, Dict, Optional, Sequence, Tuple, Type, Union
from detectron2.engine import DefaultPredictor
from detectron2.checkpoint import DetectionCheckpointer
from datasets.augmentations import ResizeShortestEdge
import cv2
from core.setup import setup_cfg, setup_logging
from detectron2.modeling import build_model
from detectron2.data import MetadataCatalog
import torch
from torch.utils.data import Dataset, DataLoader
from torch.utils.data._utils.collate import collate, default_collate_fn_map
from tqdm import tqdm
import numpy as np

from page_xml.generate_pageXML import GenPageXML
from utils.image_utils import load_image_from_path
from utils.input_utils import clean_input_paths, get_file_paths
from utils.logging_utils import get_logger_name

def get_arguments() -> argparse.Namespace:
    parser = argparse.ArgumentParser(description="Run file to inference using the model found in the config file")
    
    detectron2_args = parser.add_argument_group("detectron2")
    
    detectron2_args.add_argument("-c", "--config", help="config file", required=True)
    detectron2_args.add_argument("--opts", nargs=argparse.REMAINDER, help="optional args to change", default=[])
    
    io_args = parser.add_argument_group("IO")
    io_args.add_argument("-i", "--input", nargs="+", help="Input folder", type=str, action='extend', required=True)
    io_args.add_argument("-o", "--output", help="Output folder", type=str, required=True)
    
    args = parser.parse_args()
    
    return args

class Predictor(DefaultPredictor):
    """
    Predictor runs the model specified in the config, on call the image is processed and the results dict is output
    """
    def __init__(self, cfg):
        """
        Predictor runs the model specified in the config, on call the image is processed and the results dict is output

        Args:
            cfg (CfgNode): config
        """
        self.cfg = cfg.clone()  # cfg can be modified by model
        self.model = build_model(self.cfg)
        self.model.eval()
        if len(cfg.DATASETS.TEST):
            self.metadata = MetadataCatalog.get(cfg.DATASETS.TEST[0])
            
        self.input_format = cfg.INPUT.FORMAT
        assert self.input_format in ["RGB", "BGR"], self.input_format
        
        checkpointer = DetectionCheckpointer(self.model)
        checkpointer.load(cfg.TEST.WEIGHTS)
        
        self.aug = ResizeShortestEdge(
            [cfg.INPUT.MIN_SIZE_TEST, cfg.INPUT.MIN_SIZE_TEST], cfg.INPUT.MAX_SIZE_TEST
        )
    
    @staticmethod
    def get_output_shape(old_height: int, old_width: int, edge_length: int, max_size: int) -> tuple[int, int]:
        """
        Compute the output size given input size and target short edge length.

        Args:
            old_height (int): original height of image
            old_width (int): original width of image
            edge_length (int): desired shortest edge length
            max_size (int): max length of other edge

        Returns:
            tuple[int, int]: new height and width
        """
        scale = float(edge_length) / min(old_height, old_width)
        if old_height < old_width:
            height, width = edge_length, scale * old_width
        else:
            height, width = scale * old_height, edge_length
        if max(height, width) > max_size:
            scale = max_size * 1.0 / max(height, width)
            height = height * scale
            width = width * scale

        height = int(height + 0.5)
        width = int(width + 0.5)
        return (height, width)
    
    def gpu_call(self, original_image):
        with torch.no_grad():  # https://github.com/sphinx-doc/sphinx/issues/4258
            # Apply pre-processing to image.
            if self.input_format == "RGB":
                # whether the model expects BGR inputs or RGB
                original_image = original_image[:, :, [2, 1, 0]]
            height, width = original_image.shape[:2]
            
            new_height, new_width = self.get_output_shape(
            height, width, self.cfg.INPUT.MIN_SIZE_TEST, self.cfg.INPUT.MAX_SIZE_TEST)
            
            # image = self.aug.get_transform(original_image).apply_image(original_image)
            image = torch.as_tensor(original_image, dtype=torch.float32, device=self.cfg.MODEL.DEVICE).permute(2, 0, 1)
            image = torch.nn.functional.interpolate(image[None], mode="nearest", size=(new_height,new_width))[0]

            inputs = {"image": image, "height": new_height, "width": new_width}
            predictions = self.model([inputs])[0]
            return predictions, height, width
    
    def __call__(self, original_image):
        """
        Not really useful, but shows what call needs to be made
        """
        return self.gpu_call(original_image)
        
        # return super().__call__(original_image)
    
class LoadingDataset(Dataset):
    def __init__(self, data):
        self.data = data
    
    def __len__(self):
        return len(self.data)
    def __getitem__(self, index):
        return load_image_from_path(self.data[index]), index

def collate_numpy(batch):
    collate_map = default_collate_fn_map
    def new_map(batch, *, collate_fn_map: Optional[Dict[Union[Type, Tuple[Type, ...]], Callable]] = None):
        return batch
    collate_map.update({np.ndarray: new_map, type(None): new_map})
    return collate(batch, collate_fn_map=collate_map)


class SavePredictor(Predictor):
    """
    Extension on the predictor that actually saves the part on the prediction we current care about: the semantic segmentation as pageXML
    """
    def __init__(self, 
                 cfg, 
                 input_paths: str | Path, 
                 output_dir: str | Path, 
                 gen_page: GenPageXML):
        """
        Extension on the predictor that actually saves the part on the prediction we current care about: the semantic segmentation as pageXML

        Args:
            cfg (CfgNode): config
            input_dir (str | Path): path to input dir
            output_dir (str | Path): path to output dir
            gen_page (GenPageXML): class to convert from predictions to pageXML
        """
        super().__init__(cfg)
        
        self.input_paths: Optional[Sequence[Path]] = None
        if input_paths is not None:
            self.set_input_paths(input_paths)
        
        self.output_dir: Optional[Path] = None
        if output_dir is not None:
            self.set_output_dir(output_dir)
            
        if not isinstance(gen_page, GenPageXML):
            raise ValueError(f"Must provide conversion from mask to pageXML. Current type is {type(gen_page)}, not GenPageXML")
            
        self.gen_page = gen_page
            
        # Formats found here: https://docs.opencv.org/4.x/d4/da8/group__imgcodecs.html#imread
        self.image_formats = [".bmp", ".dib",
                              ".jpeg", ".jpg", ".jpe",
                              ".jp2",
                              ".png",
                              ".webp",
                              ".pbm", ".pgm", ".ppm", ".pxm", ".pnm",
                              ".pfm",
                              ".sr", ".ras",
                              ".tiff", ".tif",
                              ".exr",
                              ".hdr", ".pic"]
        self.logger = logging.getLogger(get_logger_name())
        
    def set_input_paths(self, input_paths: str | Path | Sequence[str|Path]) -> None:
        """
        Setter for image paths, also cleans them to be a list of Paths

        Args:
            input_paths (str | Path | Sequence[str | Path]): path(s) from which to extract the images

        Raises:
            FileNotFoundError: input path not found on the filesystem
            PermissionError: input path not accessible
        """
        input_paths = clean_input_paths(input_paths)
        
        all_input_paths = []

        for input_path in input_paths:
            if not input_path.exists():
                raise FileNotFoundError(f"Input ({input_path}) is not found")

            if not os.access(path=input_path, mode=os.R_OK):
                raise PermissionError(
                    f"No access to {input_path} for read operations")
            
            input_path = input_path.resolve()
            all_input_paths.append(input_path)

        self.input_paths = all_input_paths
        
    def set_output_dir(self, output_dir: str | Path) -> None:
        """
        Setter for the output dir

        Args:
            output_dir (str | Path): path to output dir
        """
        if isinstance(output_dir, str):
            output_dir = Path(output_dir)

        if not output_dir.is_dir():
            self.logger.info(f"Could not find output dir ({output_dir}), creating one at specified location")
            output_dir.mkdir(parents=True)

        self.output_dir = output_dir.resolve()
    
    # def save_prediction(self, input_path: Path | str):
    def save_prediction(self, image, input_path):
        """
        Run the model and get the prediction, and save pageXML or a mask image depending on the mode

        Args:
            input_path (Path | str): path to single image

        Raises:
            ValueError: no output dir is specified
        """
        if self.output_dir is None:
            raise ValueError("Cannot run when the output dir is not set")
        if image is None:
            self.logger.warning(f"Image at {input_path} has not loaded correctly, ignoring for now")
            return
        outputs = super().__call__(image)
<<<<<<< HEAD
        output_image = torch.argmax(outputs[0]["sem_seg"], dim=-3).cpu().numpy()
        
=======
        output_image = torch.argmax(outputs["sem_seg"], dim=-3).cpu().numpy()

>>>>>>> 69f3e578
        self.gen_page.link_image(input_path)
        self.gen_page.generate_single_page(output_image, input_path, old_height=outputs[1], old_width=outputs[2])

    def process(self):
        """
        Run the model on all images within the input dir

        Raises:
            ValueError: no input dir is specified
            ValueError: no output dir is specified
        """
        if self.input_paths is None:
            raise ValueError("Cannot run when the input dir is not set")
        if self.output_dir is None:
            raise ValueError("Cannot run when the output dir is not set")
        
        input_paths = get_file_paths(self.input_paths, self.image_formats)
    
        # Single thread
        # for inputs in tqdm(input_paths):
        #     self.save_prediction(inputs)
        dataset = LoadingDataset(input_paths)
        dataloader = DataLoader(dataset, shuffle=False, batch_size=None, num_workers=4, pin_memory=False, collate_fn=None)
        for inputs in tqdm(dataloader):
            # self.logger.warning(inputs)
            self.save_prediction(inputs[0], input_paths[inputs[1]])
        
        
        # Multithread <- does not work with cuda
        # with Pool(os.cpu_count()) as pool:
        #     results = list(tqdm(pool.imap_unordered(
        #         self.save_prediction, image_paths), total=len(image_paths)))
    
    
def main(args) -> None:
    cfg = setup_cfg(args)
    setup_logging(cfg, save_log=False)
    
    gen_page = GenPageXML(mode=cfg.MODEL.MODE,
                          output_dir=args.output,
                          line_width=cfg.PREPROCESS.BASELINE.LINE_WIDTH,
                          regions=cfg.PREPROCESS.REGION.REGIONS,
                          merge_regions=cfg.PREPROCESS.REGION.MERGE_REGIONS,
                          region_type=cfg.PREPROCESS.REGION.REGION_TYPE)
    
    predictor = SavePredictor(cfg=cfg, input_paths=args.input, output_dir=args.output, gen_page=gen_page)
    
    predictor.process()

if __name__ == "__main__":
    args = get_arguments()
    main(args)<|MERGE_RESOLUTION|>--- conflicted
+++ resolved
@@ -245,13 +245,8 @@
             self.logger.warning(f"Image at {input_path} has not loaded correctly, ignoring for now")
             return
         outputs = super().__call__(image)
-<<<<<<< HEAD
         output_image = torch.argmax(outputs[0]["sem_seg"], dim=-3).cpu().numpy()
         
-=======
-        output_image = torch.argmax(outputs["sem_seg"], dim=-3).cpu().numpy()
-
->>>>>>> 69f3e578
         self.gen_page.link_image(input_path)
         self.gen_page.generate_single_page(output_image, input_path, old_height=outputs[1], old_width=outputs[2])
 
